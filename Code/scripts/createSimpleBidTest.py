#!/usr/bin/env python

from __future__ import print_function
<<<<<<< HEAD
import cloud_proxy
=======

import argparse
>>>>>>> 84356077
from subprocess import check_call
import os

parser = argparse.ArgumentParser(description="Creates a BidProxy test with a given number of servers")
parser.add_argument("n", type=int, help="The number of bidders to create. Bidders are named from 1 to n")
scriptPath = os.path.dirname(__file__)

args = parser.parse_args()

dirName = "basicBidTest." + str(args.n)
if not os.path.exists(dirName):
    os.makedirs(dirName)

test_xml_prefix_template = """<Tests print="true">
    <Default timed="true" repetitions="1">
        <Seller>
            <Client>
                <Authorization>SellerPublicKey.xml</Authorization>
                <PrivateKeys>SellerPrivateKey.xml</PrivateKeys>
                <PublicKeys>SellerPublicKey.xml</PublicKeys>
                <Subject>//www.manferdelli.com/User/Seller</Subject>
            </Client>
        </Seller>
    </Default>
    <Test name="{0}">
        <Clients>"""
bidder_template = """
            <Bidder>
                <Client>
                    <Authorization>{0}</Authorization>
                    <PrivateKeys>{1}</PrivateKeys>
                    <PublicKeys>{0}</PublicKeys>
                    <Subject>//www.manferdelli.com/User/{2}</Subject>
                </Client>
                <Bid value="{2}" />
            </Bidder>"""

test_xml_suffix_template = """
        </Clients>
        <Winner name="//www.manferdelli.com/User/{0}" />
    </Test>
</Tests>"""

<<<<<<< HEAD
# create a User for the bid test
cloud_proxy.create_principal(3, 'User')
cloud_proxy.create_evidence_collection([['UserPublicKey.xml']], 'basicBidTest/UserPublicKey.xml')
cloud_proxy.create_private_keys(['UserPrivateKey.xml'], 'basicBidTest/UserPrivateKey.xml')

# get rid of the excess XML
check_call(['rm', 'UserPublicKey.xml', 'UserPrivateKey.xml']) 

# create a Seller for the bid test
cloud_proxy.create_principal(3, 'Seller')
cloud_proxy.create_evidence_collection([['SellerPublicKey.xml']], 'basicBidTest/SellerPublicKey.xml')
cloud_proxy.create_private_keys(['SellerPrivateKey.xml'], 'basicBidTest/SellerPrivateKey.xml')

# get rid of the excess XML
check_call(['rm', 'SellerPublicKey.xml', 'SellerPrivateKey.xml']) 
=======

# create the Seller principal
check_call([os.path.join(scriptPath, "createPrincipal.py"), "0", "Seller"])
public_key_name = "SellerPublicKey.xml"
private_key_name = "SellerPrivateKey.xml"
check_call([os.path.join(scriptPath, "createEvidenceCollection.py"), "-o", dirName + "/" + public_key_name, "-l", public_key_name])
check_call([os.path.join(scriptPath, "createPrivateKeyList.py"), "-o", dirName + "/" + private_key_name, private_key_name])
check_call(["rm", public_key_name, private_key_name]) 

# create all the bidder principals from 1 to n
test_xml = test_xml_prefix_template.format(str(args.n) + "BidTest")
for i in range(1, args.n + 1):
    check_call([os.path.join(scriptPath, "createPrincipal.py"), str(i), str(i)])
    public_key_name = str(i) + "PublicKey.xml"
    private_key_name = str(i) + "PrivateKey.xml"
    check_call([os.path.join(scriptPath, "createEvidenceCollection.py"), "-o", dirName + "/" + public_key_name, "-l", public_key_name])
    check_call([os.path.join(scriptPath, "createPrivateKeyList.py"), "-o", dirName + "/" + private_key_name, private_key_name])
    check_call(["rm", public_key_name, private_key_name]) 

    test_xml += bidder_template.format(public_key_name, private_key_name, str(i))

# the winner will be the user args.n, since it will have the highest bid
test_xml += test_xml_suffix_template.format(str(args.n))
>>>>>>> 84356077

with open(dirName + '/tests.xml', 'wb') as testFile:
    print(test_xml, file=testFile)<|MERGE_RESOLUTION|>--- conflicted
+++ resolved
@@ -1,12 +1,8 @@
 #!/usr/bin/env python
 
 from __future__ import print_function
-<<<<<<< HEAD
-import cloud_proxy
-=======
 
 import argparse
->>>>>>> 84356077
 from subprocess import check_call
 import os
 
@@ -50,24 +46,6 @@
     </Test>
 </Tests>"""
 
-<<<<<<< HEAD
-# create a User for the bid test
-cloud_proxy.create_principal(3, 'User')
-cloud_proxy.create_evidence_collection([['UserPublicKey.xml']], 'basicBidTest/UserPublicKey.xml')
-cloud_proxy.create_private_keys(['UserPrivateKey.xml'], 'basicBidTest/UserPrivateKey.xml')
-
-# get rid of the excess XML
-check_call(['rm', 'UserPublicKey.xml', 'UserPrivateKey.xml']) 
-
-# create a Seller for the bid test
-cloud_proxy.create_principal(3, 'Seller')
-cloud_proxy.create_evidence_collection([['SellerPublicKey.xml']], 'basicBidTest/SellerPublicKey.xml')
-cloud_proxy.create_private_keys(['SellerPrivateKey.xml'], 'basicBidTest/SellerPrivateKey.xml')
-
-# get rid of the excess XML
-check_call(['rm', 'SellerPublicKey.xml', 'SellerPrivateKey.xml']) 
-=======
-
 # create the Seller principal
 check_call([os.path.join(scriptPath, "createPrincipal.py"), "0", "Seller"])
 public_key_name = "SellerPublicKey.xml"
@@ -90,7 +68,6 @@
 
 # the winner will be the user args.n, since it will have the highest bid
 test_xml += test_xml_suffix_template.format(str(args.n))
->>>>>>> 84356077
 
 with open(dirName + '/tests.xml', 'wb') as testFile:
     print(test_xml, file=testFile)